#!/usr/bin/env python3

import argparse
import logging
import sys
import viridian_workflow


def check_reads_args(args):
    if args.tech == "ont":
        if args.reads1 is not None or args.reads2 is not None or args.reads is None:
            raise Exception(
                "When the --tech option is 'ont', please provide reads using the --reads option, and do not use --reads1 or --reads2."
            )
    elif args.tech == "illumina":
        if args.reads is not None or args.reads1 is None or args.reads2 is None:
            raise Exception(
                "When the --tech option is 'illumina', please provide reads using both options --reads1 and --reads2, and do not use the option --reads."
            )
    else:
        raise NotImplementedError(f"tech {args.tech} not implemented")


def main(args=None):
    parser = argparse.ArgumentParser(
        prog="viridian_workflow",
        usage="viridian_workflow <command> <options>",
        description="viridian_workflow: amplicon-aware consensus maker",
    )
    parser.add_argument(
        "--version", action="version", version=viridian_workflow.__version__
    )

    subparsers = parser.add_subparsers(title="Available commands", help="", metavar="")

    # ----------- general options common to all tasks ------------------------
    common_parser = argparse.ArgumentParser(add_help=False)
    common_parser.add_argument(
        "--debug",
        help="More verbose logging, and less file cleaning",
        action="store_true",
    )
    tech_choices = ["illumina", "ont"]
    common_parser.add_argument(
        "--tech",
        choices=tech_choices,
        help=f"Sequencing technology, currently supported: {','.join(tech_choices)}",
        required=True,
    )

    # -------------- amplicons options ---------------------------------------
    amplicons_parser = argparse.ArgumentParser(add_help=False)
    scheme_names = ",".join(
        sorted(list(viridian_workflow.amplicon_schemes.get_built_in_schemes().keys()))
    )
    amplicons_parser.add_argument(
        "--built_in_amp_schemes",
        help=f"Comma-separated list of built in amplicon schemes to use [{scheme_names}]",
        metavar="scheme1,scheme2,...",
    )
    amplicons_parser.add_argument(
        "--amp_schemes_tsv",
        help="Tab-delimited file of amplicon schemes to use. Must have header line that includes column names 'Name' and 'File'",
        metavar="FILENAME",
    )

    # ----------------- reads and ref options --------------------------------
    reads_ref_parser = argparse.ArgumentParser(add_help=False)
    reads_ref_parser.add_argument(
        "--reads1", help="Illumina reads file 1", metavar="FILENAME",
    )
    reads_ref_parser.add_argument(
        "--reads2", help="Illumina reads file 2", metavar="FILENAME",
    )
    reads_ref_parser.add_argument(
        "--reads", help="Unpaired reads (eg nanopore) file", metavar="FILENAME",
    )
    reads_ref_parser.add_argument(
        "--ref_fasta",
        help="REQUIRED. FASTA file of reference genome",
        required=True,
        metavar="FILENAME",
    )
    reads_ref_parser.add_argument(
        "--sample_name",
        default="sample",
        help="Name of sample to put in header of final FASTA, VCF, and BAM files [%(default)s]",
        metavar="STRING",
    )
    reads_ref_epilog = "IMPORTANT: --tech, --ref_fasta, --outdir are REQUIRED. Reads files are required, and depend on the --tech option. Either use: 1) '--tech ont --reads reads.fq' or 2) '--tech illumina --reads1 reads1.fq --reads2 reads2.fq'."

    # ------------------------ detect_amplicon_scheme --------------------
    subparser_detect_amp = subparsers.add_parser(
        "detect_amplicon_scheme",
        parents=[common_parser, amplicons_parser, reads_ref_parser],
        help="Detect amplicon scheme that best fits input reads",
        usage=f"viridian_workflow detect_amplicon_scheme [options] --tech {'|'.join(tech_choices)} --ref_fasta ref.fasta --outprefix out <reads options (see help)>",
        description="Detect amplicon scheme that best fits input reads",
        epilog=reads_ref_epilog,
    )
    subparser_detect_amp.add_argument(
        "--outprefix",
        help="REQUIRED. Prefix of output files, which will be outprefix.json, and (depending on options), outprefix.tmp.sam and outprefix.bam",
        required=True,
        metavar="FILENAME",
    )
    subparser_detect_amp.add_argument(
        "--make_bam",
        help="Make a sorted by name BAM file of reads mapped to reference genome, with each read annotated with which amplicon(s) it belongs to",
        metavar="FILENAME",
    )
    subparser_detect_amp.set_defaults(
        func=viridian_workflow.tasks.detect_amplicon_scheme.run
    )

    # ------------------------ run_one_sample ----------------------------
    subparser_run_one_sample = subparsers.add_parser(
        "run_one_sample",
        parents=[common_parser, amplicons_parser, reads_ref_parser],
        help="Run the complete pipeline on one sample",
        usage=f"viridian_workflow run_one_sample [options] --tech {'|'.join(tech_choices)} --ref_fasta ref.fasta --outdir out <reads options (see help)>",
        description="Run the complete pipeline on one sample",
        epilog=reads_ref_epilog,
    )
    subparser_run_one_sample.add_argument(
        "--outdir",
        help="REQUIRED. Name of output directory (will be created). This must not exist already, unless the --force option is used to overwrite",
        required=True,
        metavar="FILENAME",
    )
    subparser_run_one_sample.add_argument(
        "--force",
        action="store_true",
        help="Overwrite output directory, if it already exists. Use with caution!",
    )
    subparser_run_one_sample.add_argument(
        "--keep_bam",
        action="store_true",
        help="Keep BAM file of reads mapped to reference genome (it is deleted by default)",
    )
    subparser_run_one_sample.add_argument(
        "--force_amp_scheme",
        help="Force choice of amplicon scheme. The value provided must exactly match a built-in name or a name in file given by --amp_schemes_tsv",
        metavar="STRING",
    )
    subparser_run_one_sample.add_argument(
        "--target_sample_depth",
        type=int,
        default=1000,
        help="Target coverage for amplicon depth normalisation [%(default)s]",
        metavar="INT",
    )
    subparser_run_one_sample.add_argument(
<<<<<<< HEAD
        "--frs_threshold",
        type=float,
        default=0.7,
        help="Masking threshold for consensus base support [%(default)s]",
        metavar="FLOAT",
    )
    subparser_run_one_sample.add_argument(
        "--self_qc_depth",
        type=int,
        default=10,
        help="Masking threshold for consensus base depth [%(default)s]",
        metavar="INT",
    )
    subparser_run_one_sample.add_argument(
        "--log_liftover",
        action="store_true",
        help="EXPERIMENTAL: record the coordinate transformation between the reference and consensus",
    )
    subparser_run_one_sample.add_argument(
        "--trim_5prime",
        action="store_true",
        help="Trim the amplicon's primer length from all 5' read ends. This will reduce coverage for nanopore samples.",
=======
        "--min_sample_depth",
        type=int,
        default=10,
        help="Minimum coverage required during amplicon depth normalisation. Any amplicon with depth below this is failed and it will have no consensus sequence generated [%(default)s]",
        metavar="INT",
    )
    subparser_run_one_sample.add_argument(
        "--max_percent_amps_fail",
        type=float,
        default=50.0,
        help="Maximum percent of amplicons allowed to fail during read sampling or making consensus for each amplicon. The pipeline is stopped as soon as too many failed amplicons are detected [%(default)s]",
        metavar="FLOAT",
    )
    subparser_run_one_sample.add_argument(
        "--max_cons_n_percent",
        type=float,
        default=50.0,
        help="Maximum allowed percentage of Ns in the consensus sequence from Viridian. Pipeline is stopped if too many Ns [%(default)s]",
        metavar="FLOAT",
>>>>>>> 0c1a206a
    )
    subparser_run_one_sample.set_defaults(
        func=viridian_workflow.tasks.run_one_sample.run
    )

    args = parser.parse_args()
    if not hasattr(args, "func"):
        parser.print_help()
        sys.exit()
    check_reads_args(args)

    logging.basicConfig(
        format="[%(asctime)s viridian_workflow %(levelname)s] %(message)s",
        datefmt="%Y-%m-%dT%H:%M:%S",
    )
    log = logging.getLogger()
    if args.debug:
        log.setLevel(logging.DEBUG)
    else:
        log.setLevel(logging.INFO)

    if hasattr(args, "func"):
        args.func(args)
    else:
        parser.print_help()


if __name__ == "__main__":
    main()<|MERGE_RESOLUTION|>--- conflicted
+++ resolved
@@ -151,7 +151,6 @@
         metavar="INT",
     )
     subparser_run_one_sample.add_argument(
-<<<<<<< HEAD
         "--frs_threshold",
         type=float,
         default=0.7,
@@ -174,7 +173,7 @@
         "--trim_5prime",
         action="store_true",
         help="Trim the amplicon's primer length from all 5' read ends. This will reduce coverage for nanopore samples.",
-=======
+    subparser_run_one_sample.add_argument(
         "--min_sample_depth",
         type=int,
         default=10,
@@ -194,7 +193,6 @@
         default=50.0,
         help="Maximum allowed percentage of Ns in the consensus sequence from Viridian. Pipeline is stopped if too many Ns [%(default)s]",
         metavar="FLOAT",
->>>>>>> 0c1a206a
     )
     subparser_run_one_sample.set_defaults(
         func=viridian_workflow.tasks.run_one_sample.run
